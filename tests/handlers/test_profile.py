--- conflicted
+++ resolved
@@ -71,13 +71,9 @@
 
     @defer.inlineCallbacks
     def test_get_my_name(self):
-<<<<<<< HEAD
         yield self.store.set_profile_displayname(
             self.frank.localpart, "Frank", 1,
         )
-=======
-        yield self.store.set_profile_displayname(self.frank.localpart, "Frank")
->>>>>>> 74854a97
 
         displayname = yield self.handler.get_displayname(self.frank)
 
