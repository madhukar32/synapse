--- conflicted
+++ resolved
@@ -26,11 +26,8 @@
 from .directory import DirectoryHandler
 from .typing import TypingNotificationHandler
 from .admin import AdminHandler
-<<<<<<< HEAD
 from .appservice import ApplicationServicesHandler
-=======
 from .sync import SyncHandler
->>>>>>> 365e007b
 
 
 class Handlers(object):
@@ -56,8 +53,5 @@
         self.directory_handler = DirectoryHandler(hs)
         self.typing_notification_handler = TypingNotificationHandler(hs)
         self.admin_handler = AdminHandler(hs)
-<<<<<<< HEAD
         self.appservice_handler = ApplicationServicesHandler(hs)
-=======
-        self.sync_handler = SyncHandler(hs)
->>>>>>> 365e007b
+        self.sync_handler = SyncHandler(hs)