--- conflicted
+++ resolved
@@ -45,18 +45,10 @@
     def __init__(self, hs):
         super(RoomListHandler, self).__init__(hs)
         self.enable_room_list_search = hs.config.enable_room_list_search
-<<<<<<< HEAD
-
-        self.response_cache = ResponseCache(
-            hs, "room_list", timeout_ms=10 * 60 * 1000,
-        )
-        self.remote_response_cache = ResponseCache(
-            hs, "remote_room_list", timeout_ms=30 * 1000,
-=======
-        self.response_cache = ResponseCache(hs, "room_list")
+
+        self.response_cache = ResponseCache(hs, "room_list", timeout_ms=10 * 60 * 1000)
         self.remote_response_cache = ResponseCache(
             hs, "remote_room_list", timeout_ms=30 * 1000
->>>>>>> 5f8a612a
         )
 
     def get_local_public_room_list(
