--- conflicted
+++ resolved
@@ -567,14 +567,7 @@
             # from the database.
             for group, group_state_dict in iteritems(group_to_state_dict):
                 state_dict = results[group]
-<<<<<<< HEAD
-
-                state_dict.update(
-                    iteritems(group_state_dict)
-                )
-=======
                 state_dict.update(group_state_dict)
->>>>>>> eb32b2ca
 
                 self._state_group_cache.update(
                     cache_seq_num,
