# -*- coding: utf-8 -*-
# Copyright 2014, 2015 OpenMarket Ltd
#
# Licensed under the Apache License, Version 2.0 (the "License");
# you may not use this file except in compliance with the License.
# You may obtain a copy of the License at
#
#     http://www.apache.org/licenses/LICENSE-2.0
#
# Unless required by applicable law or agreed to in writing, software
# distributed under the License is distributed on an "AS IS" BASIS,
# WITHOUT WARRANTIES OR CONDITIONS OF ANY KIND, either express or implied.
# See the License for the specific language governing permissions and
# limitations under the License.

<<<<<<< HEAD
from twisted.internet import defer

=======
>>>>>>> 4848fdbf
from .appservice import ApplicationServiceStore
from .directory import DirectoryStore
from .events import EventsStore
from .presence import PresenceStore
from .profile import ProfileStore
from .registration import RegistrationStore
from .room import RoomStore
from .roommember import RoomMemberStore
from .stream import StreamStore
from .transactions import TransactionStore
from .keys import KeyStore
from .event_federation import EventFederationStore
from .pusher import PusherStore
from .push_rule import PushRuleStore
from .media_repository import MediaRepositoryStore
from .rejections import RejectionsStore

from .state import StateStore
from .signatures import SignatureStore
from .filtering import FilteringStore


import fnmatch
import imp
import logging
import os
import re

import threading


logger = logging.getLogger(__name__)


# Remember to update this number every time a change is made to database
# schema files, so the users will be informed on server restarts.
SCHEMA_VERSION = 14

dir_path = os.path.abspath(os.path.dirname(__file__))


class DataStore(RoomMemberStore, RoomStore,
                RegistrationStore, StreamStore, ProfileStore,
                PresenceStore, TransactionStore,
                DirectoryStore, KeyStore, StateStore, SignatureStore,
                ApplicationServiceStore,
                EventFederationStore,
                MediaRepositoryStore,
                RejectionsStore,
                FilteringStore,
                PusherStore,
                PushRuleStore,
                EventsStore,
                ):

    def __init__(self, hs):
        super(DataStore, self).__init__(hs)
        self.hs = hs

        self.min_token_deferred = self._get_min_token()
        self.min_token = None

<<<<<<< HEAD
        self._next_stream_id_lock = threading.Lock()
        self._next_stream_id = int(hs.get_clock().time_msec()) * 1000

=======
>>>>>>> 4848fdbf
    def insert_client_ip(self, user, access_token, device_id, ip, user_agent):
        return self._simple_insert(
            "user_ips",
            {
                "user": user.to_string(),
                "access_token": access_token,
                "device_id": device_id,
                "ip": ip,
                "user_agent": user_agent,
                "last_seen": int(self._clock.time_msec()),
            },
<<<<<<< HEAD
            or_replace=True,
=======
            desc="insert_client_ip",
>>>>>>> 4848fdbf
        )

    def get_user_ip_and_agents(self, user):
        return self._simple_select_list(
            table="user_ips",
            keyvalues={"user": user.to_string()},
            retcols=[
                "device_id", "access_token", "ip", "user_agent", "last_seen"
            ],
<<<<<<< HEAD
=======
            desc="get_user_ip_and_agents",
>>>>>>> 4848fdbf
        )


def read_schema(path):
    """ Read the named database schema.

    Args:
        path: Path of the database schema.
    Returns:
        A string containing the database schema.
    """
    with open(path) as schema_file:
        return schema_file.read()


class PrepareDatabaseException(Exception):
    pass


class UpgradeDatabaseException(PrepareDatabaseException):
    pass


def prepare_database(db_conn):
    """Prepares a database for usage. Will either create all necessary tables
    or upgrade from an older schema version.
    """
    try:
        cur = db_conn.cursor()
        version_info = _get_or_create_schema_state(cur)

        if version_info:
            user_version, delta_files, upgraded = version_info
            _upgrade_existing_database(cur, user_version, delta_files, upgraded)
        else:
            _setup_new_database(cur)

        # cur.execute("PRAGMA user_version = %d" % (SCHEMA_VERSION,))

        cur.close()
        db_conn.commit()
    except:
        db_conn.rollback()
        raise


def _setup_new_database(cur):
    """Sets up the database by finding a base set of "full schemas" and then
    applying any necessary deltas.

    The "full_schemas" directory has subdirectories named after versions. This
    function searches for the highest version less than or equal to
    `SCHEMA_VERSION` and executes all .sql files in that directory.

    The function will then apply all deltas for all versions after the base
    version.

    Example directory structure:

        schema/
            delta/
                ...
            full_schemas/
                3/
                    test.sql
                    ...
                11/
                    foo.sql
                    bar.sql
                ...

    In the example foo.sql and bar.sql would be run, and then any delta files
    for versions strictly greater than 11.
    """
    current_dir = os.path.join(dir_path, "schema", "full_schemas")
    directory_entries = os.listdir(current_dir)

    valid_dirs = []
    pattern = re.compile(r"^\d+(\.sql)?$")
    for filename in directory_entries:
        match = pattern.match(filename)
        abs_path = os.path.join(current_dir, filename)
        if match and os.path.isdir(abs_path):
            ver = int(match.group(0))
            if ver <= SCHEMA_VERSION:
                valid_dirs.append((ver, abs_path))
        else:
            logger.warn("Unexpected entry in 'full_schemas': %s", filename)

    if not valid_dirs:
        raise PrepareDatabaseException(
            "Could not find a suitable base set of full schemas"
        )

    max_current_ver, sql_dir = max(valid_dirs, key=lambda x: x[0])

    logger.debug("Initialising schema v%d", max_current_ver)

    directory_entries = os.listdir(sql_dir)

    for filename in fnmatch.filter(directory_entries, "*.sql"):
        sql_loc = os.path.join(sql_dir, filename)
        logger.debug("Applying schema %s", sql_loc)
        executescript(cur, sql_loc)

    cur.execute(
        _convert_param_style(
            "REPLACE INTO schema_version (version, upgraded)"
            " VALUES (?,?)"
        ),
        (max_current_ver, False,)
    )

    _upgrade_existing_database(
        cur,
        current_version=max_current_ver,
        applied_delta_files=[],
        upgraded=False
    )


def _upgrade_existing_database(cur, current_version, applied_delta_files,
                               upgraded):
    """Upgrades an existing database.

    Delta files can either be SQL stored in *.sql files, or python modules
    in *.py.

    There can be multiple delta files per version. Synapse will keep track of
    which delta files have been applied, and will apply any that haven't been
    even if there has been no version bump. This is useful for development
    where orthogonal schema changes may happen on separate branches.

    Different delta files for the same version *must* be orthogonal and give
    the same result when applied in any order. No guarantees are made on the
    order of execution of these scripts.

    This is a no-op of current_version == SCHEMA_VERSION.

    Example directory structure:

        schema/
            delta/
                11/
                    foo.sql
                    ...
                12/
                    foo.sql
                    bar.py
                ...
            full_schemas/
                ...

    In the example, if current_version is 11, then foo.sql will be run if and
    only if `upgraded` is True. Then `foo.sql` and `bar.py` would be run in
    some arbitrary order.

    Args:
        cur (Cursor)
        current_version (int): The current version of the schema.
        applied_delta_files (list): A list of deltas that have already been
            applied.
        upgraded (bool): Whether the current version was generated by having
            applied deltas or from full schema file. If `True` the function
            will never apply delta files for the given `current_version`, since
            the current_version wasn't generated by applying those delta files.
    """

    if current_version > SCHEMA_VERSION:
        raise ValueError(
            "Cannot use this database as it is too " +
            "new for the server to understand"
        )

    start_ver = current_version
    if not upgraded:
        start_ver += 1

    logger.debug("applied_delta_files: %s", applied_delta_files)

    for v in range(start_ver, SCHEMA_VERSION + 1):
        logger.debug("Upgrading schema to v%d", v)

        delta_dir = os.path.join(dir_path, "schema", "delta", str(v))

        try:
            directory_entries = os.listdir(delta_dir)
        except OSError:
            logger.exception("Could not open delta dir for version %d", v)
            raise UpgradeDatabaseException(
                "Could not open delta dir for version %d" % (v,)
            )

        directory_entries.sort()
        for file_name in directory_entries:
            relative_path = os.path.join(str(v), file_name)
            logger.debug("Found file: %s", relative_path)
            if relative_path in applied_delta_files:
                continue

            absolute_path = os.path.join(
                dir_path, "schema", "delta", relative_path,
            )
            root_name, ext = os.path.splitext(file_name)
            if ext == ".py":
                # This is a python upgrade module. We need to import into some
                # package and then execute its `run_upgrade` function.
                module_name = "synapse.storage.v%d_%s" % (
                    v, root_name
                )
                with open(absolute_path) as python_file:
                    module = imp.load_source(
                        module_name, absolute_path, python_file
                    )
                logger.debug("Running script %s", relative_path)
                module.run_upgrade(cur)
            elif ext == ".sql":
                # A plain old .sql file, just read and execute it
                logger.debug("Applying schema %s", relative_path)
                executescript(cur, absolute_path)
            else:
                # Not a valid delta file.
                logger.warn(
                    "Found directory entry that did not end in .py or"
                    " .sql: %s",
                    relative_path,
                )
                continue

            # Mark as done.
            cur.execute(
                _convert_param_style(
                    "INSERT INTO applied_schema_deltas (version, file)"
                    " VALUES (?,?)"
                ),
                (v, relative_path)
            )

            cur.execute(
                _convert_param_style(
                    "REPLACE INTO schema_version (version, upgraded)"
                    " VALUES (?,?)"
                ),
                (v, True)
            )


def _convert_param_style(sql):
    return sql.replace("?", "%s")


def get_statements(f):
    statement_buffer = ""
    in_comment = False  # If we're in a /* ... */ style comment

    for line in f:
        line = line.strip()

        if in_comment:
            # Check if this line contains an end to the comment
            comments = line.split("*/", 1)
            if len(comments) == 1:
                continue
            line = comments[1]
            in_comment = False

        # Remove inline block comments
        line = re.sub(r"/\*.*\*/", " ", line)

        # Does this line start a comment?
        comments = line.split("/*", 1)
        if len(comments) > 1:
            line = comments[0]
            in_comment = True

        # Deal with line comments
        line = line.split("--", 1)[0]
        line = line.split("//", 1)[0]

        # Find *all* semicolons. We need to treat first and last entry
        # specially.
        statements = line.split(";")

        # We must prepend statement_buffer to the first statement
        first_statement = "%s %s" % (
            statement_buffer.strip(),
            statements[0].strip()
        )
        statements[0] = first_statement

        # Every entry, except the last, is a full statement
        for statement in statements[:-1]:
            yield statement.strip()

        # The last entry did *not* end in a semicolon, so we store it for the
        # next semicolon we find
        statement_buffer = statements[-1].strip()


def executescript(txn, schema_path):
    with open(schema_path, 'r') as f:
        for statement in get_statements(f):
            txn.execute(statement)


def _get_or_create_schema_state(txn):
    schema_path = os.path.join(
        dir_path, "schema", "schema_version.sql",
    )
    executescript(txn, schema_path)

    txn.execute("SELECT version, upgraded FROM schema_version")
    row = txn.fetchone()
    current_version = int(row[0]) if row else None
    upgraded = bool(row[1]) if row else None

    if current_version:
        txn.execute(
            _convert_param_style(
                "SELECT file FROM applied_schema_deltas WHERE version >= ?"
            ),
            (current_version,)
        )
        applied_deltas = [d for d, in txn.fetchall()]
        return current_version, applied_deltas, upgraded

    return None


def prepare_sqlite3_database(db_conn):
    """This function should be called before `prepare_database` on sqlite3
    databases.

    Since we changed the way we store the current schema version and handle
    updates to schemas, we need a way to upgrade from the old method to the
    new. This only affects sqlite databases since they were the only ones
    supported at the time.
    """
    with db_conn:
        schema_path = os.path.join(
            dir_path, "schema", "schema_version.sql",
        )
        create_schema = read_schema(schema_path)
        db_conn.executescript(create_schema)

        c = db_conn.execute("SELECT * FROM schema_version")
        rows = c.fetchall()
        c.close()

        if not rows:
            c = db_conn.execute("PRAGMA user_version")
            row = c.fetchone()
            c.close()

            if row and row[0]:
                db_conn.execute(
                    _convert_param_style(
                        "REPLACE INTO schema_version (version, upgraded)"
                        " VALUES (?,?)"
                    ),
                    (row[0], False)
                )<|MERGE_RESOLUTION|>--- conflicted
+++ resolved
@@ -13,11 +13,8 @@
 # See the License for the specific language governing permissions and
 # limitations under the License.
 
-<<<<<<< HEAD
 from twisted.internet import defer
 
-=======
->>>>>>> 4848fdbf
 from .appservice import ApplicationServiceStore
 from .directory import DirectoryStore
 from .events import EventsStore
@@ -80,12 +77,9 @@
         self.min_token_deferred = self._get_min_token()
         self.min_token = None
 
-<<<<<<< HEAD
         self._next_stream_id_lock = threading.Lock()
         self._next_stream_id = int(hs.get_clock().time_msec()) * 1000
 
-=======
->>>>>>> 4848fdbf
     def insert_client_ip(self, user, access_token, device_id, ip, user_agent):
         return self._simple_insert(
             "user_ips",
@@ -97,11 +91,7 @@
                 "user_agent": user_agent,
                 "last_seen": int(self._clock.time_msec()),
             },
-<<<<<<< HEAD
-            or_replace=True,
-=======
             desc="insert_client_ip",
->>>>>>> 4848fdbf
         )
 
     def get_user_ip_and_agents(self, user):
@@ -111,10 +101,7 @@
             retcols=[
                 "device_id", "access_token", "ip", "user_agent", "last_seen"
             ],
-<<<<<<< HEAD
-=======
             desc="get_user_ip_and_agents",
->>>>>>> 4848fdbf
         )
 
 
