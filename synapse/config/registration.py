# -*- coding: utf-8 -*-
# Copyright 2015, 2016 OpenMarket Ltd
#
# Licensed under the Apache License, Version 2.0 (the "License");
# you may not use this file except in compliance with the License.
# You may obtain a copy of the License at
#
#     http://www.apache.org/licenses/LICENSE-2.0
#
# Unless required by applicable law or agreed to in writing, software
# distributed under the License is distributed on an "AS IS" BASIS,
# WITHOUT WARRANTIES OR CONDITIONS OF ANY KIND, either express or implied.
# See the License for the specific language governing permissions and
# limitations under the License.

from distutils.util import strtobool

from synapse.config._base import Config, ConfigError
from synapse.types import RoomAlias
from synapse.util.stringutils import random_string_with_symbols


class RegistrationConfig(Config):

    def read_config(self, config):
        self.enable_registration = bool(
            strtobool(str(config.get("enable_registration", False)))
        )
        if "disable_registration" in config:
            self.enable_registration = not bool(
                strtobool(str(config["disable_registration"]))
            )

        self.registrations_require_3pid = config.get("registrations_require_3pid", [])
        self.allowed_local_3pids = config.get("allowed_local_3pids", [])
        self.check_is_for_allowed_local_3pids = config.get(
            "check_is_for_allowed_local_3pids", None
        )
        self.allow_invited_3pids = config.get("allow_invited_3pids", False)

        self.disable_3pid_changes = config.get("disable_3pid_changes", False)

        self.registration_shared_secret = config.get("registration_shared_secret")
        self.register_mxid_from_3pid = config.get("register_mxid_from_3pid")

        self.bcrypt_rounds = config.get("bcrypt_rounds", 12)
        self.trusted_third_party_id_servers = config.get(
            "trusted_third_party_id_servers",
            ["matrix.org", "vector.im"],
        )
        self.default_identity_server = config.get("default_identity_server")
        self.allow_guest_access = config.get("allow_guest_access", False)

        self.invite_3pid_guest = (
            self.allow_guest_access and config.get("invite_3pid_guest", False)
        )

        self.auto_join_rooms = config.get("auto_join_rooms", [])
        for room_alias in self.auto_join_rooms:
            if not RoomAlias.is_valid(room_alias):
                raise ConfigError('Invalid auto_join_rooms entry %s' % (room_alias,))
        self.autocreate_auto_join_rooms = config.get("autocreate_auto_join_rooms", True)

        self.disable_set_displayname = config.get("disable_set_displayname", False)
        self.disable_set_avatar_url = config.get("disable_set_avatar_url", False)

        self.replicate_user_profiles_to = config.get("replicate_user_profiles_to", [])
        if not isinstance(self.replicate_user_profiles_to, list):
            self.replicate_user_profiles_to = [self.replicate_user_profiles_to, ]

        self.shadow_server = config.get("shadow_server", None)
        self.rewrite_identity_server_urls = config.get("rewrite_identity_server_urls", {})

        self.disable_msisdn_registration = (
            config.get("disable_msisdn_registration", False)
        )

    def default_config(self, generate_secrets=False, **kwargs):
        if generate_secrets:
            registration_shared_secret = 'registration_shared_secret: "%s"' % (
                random_string_with_symbols(50),
            )
        else:
            registration_shared_secret = '# registration_shared_secret: <PRIVATE STRING>'

        return """\
        ## Registration ##
        #
        # Registration can be rate-limited using the parameters in the "Ratelimiting"
        # section of this file.

        # Enable registration for new users.
        #
        #enable_registration: false

        # The user must provide all of the below types of 3PID when registering.
        #
        #registrations_require_3pid:
        #  - email
        #  - msisdn

        # Explicitly disable asking for MSISDNs from the registration
        # flow (overrides registrations_require_3pid if MSISDNs are set as required)
        #
        #disable_msisdn_registration: true

        # Derive the user's matrix ID from a type of 3PID used when registering.
        # This overrides any matrix ID the user proposes when calling /register
        # The 3PID type should be present in registrations_require_3pid to avoid
        # users failing to register if they don't specify the right kind of 3pid.
        #
        #register_mxid_from_3pid: email

        # Mandate that users are only allowed to associate certain formats of
        # 3PIDs with accounts on this server.
        #
        # Use an Identity Server to establish which 3PIDs are allowed to register?
        # Overrides allowed_local_3pids below.
        #
        #check_is_for_allowed_local_3pids: matrix.org
        #
        # If you are using an IS you can also check whether that IS registers
        # pending invites for the given 3PID (and then allow it to sign up on
        # the platform):
        #
        #allow_invited_3pids: False
        #
        #allowed_local_3pids:
        #  - medium: email
        #    pattern: '.*@matrix\\.org'
        #  - medium: email
        #    pattern: '.*@vector\\.im'
        #  - medium: msisdn
        #    pattern: '\\+44'

<<<<<<< HEAD
        # If true, stop users from trying to change the 3PIDs associated with
        # their accounts.
        #
        #disable_3pid_changes: False

        # If set, allows registration by anyone who also has the shared
        # secret, even if registration is otherwise disabled.
=======
        # If set, allows registration of standard or admin accounts by anyone who
        # has the shared secret, even if registration is otherwise disabled.
>>>>>>> 3959858e
        #
        %(registration_shared_secret)s

        # Set the number of bcrypt rounds used to generate password hash.
        # Larger numbers increase the work factor needed to generate the hash.
        # The default number is 12 (which equates to 2^12 rounds).
        # N.B. that increasing this will exponentially increase the time required
        # to register or login - e.g. 24 => 2^24 rounds which will take >20 mins.
        #
        #bcrypt_rounds: 12

        # Allows users to register as guests without a password/email/etc, and
        # participate in rooms hosted on this server which have been made
        # accessible to anonymous users.
        #
        #allow_guest_access: false

        # The identity server which we suggest that clients should use when users log
        # in on this server.
        #
        # (By default, no suggestion is made, so it is left up to the client.
        # This setting is ignored unless public_baseurl is also set.)
        #
        #default_identity_server: https://matrix.org

        # The list of identity servers trusted to verify third party
        # identifiers by this server.
        #
        # Also defines the ID server which will be called when an account is
        # deactivated (one will be picked arbitrarily).
        #
        #trusted_third_party_id_servers:
        #  - matrix.org
        #  - vector.im

        # If enabled, user IDs, display names and avatar URLs will be replicated
        # to this server whenever they change.
        # This is an experimental API currently implemented by sydent to support
        # cross-homeserver user directories.
        #
        #replicate_user_profiles_to: example.com

        # If specified, attempt to replay registrations, profile changes & 3pid
        # bindings on the given target homeserver via the AS API. The HS is authed
        # via a given AS token.
        #
        #shadow_server:
        #  hs_url: https://shadow.example.com
        #  hs: shadow.example.com
        #  as_token: 12u394refgbdhivsia

        # If enabled, don't let users set their own display names/avatars
        # other than for the very first time (unless they are a server admin).
        # Useful when provisioning users based on the contents of a 3rd party
        # directory and to avoid ambiguities.
        #
        #disable_set_displayname: False
        #disable_set_avatar_url: False

        # Users who register on this homeserver will automatically be joined
        # to these rooms
        #
        #auto_join_rooms:
        #  - "#example:example.com"

        # Where auto_join_rooms are specified, setting this flag ensures that the
        # the rooms exist by creating them when the first user on the
        # homeserver registers.
        # Setting to false means that if the rooms are not manually created,
        # users cannot be auto-joined since they do not exist.
        #
        #autocreate_auto_join_rooms: true
        """ % locals()

    def add_arguments(self, parser):
        reg_group = parser.add_argument_group("registration")
        reg_group.add_argument(
            "--enable-registration", action="store_true", default=None,
            help="Enable registration for new users."
        )

    def read_arguments(self, args):
        if args.enable_registration is not None:
            self.enable_registration = bool(
                strtobool(str(args.enable_registration))
            )<|MERGE_RESOLUTION|>--- conflicted
+++ resolved
@@ -133,18 +133,13 @@
         #  - medium: msisdn
         #    pattern: '\\+44'
 
-<<<<<<< HEAD
         # If true, stop users from trying to change the 3PIDs associated with
         # their accounts.
         #
         #disable_3pid_changes: False
 
-        # If set, allows registration by anyone who also has the shared
-        # secret, even if registration is otherwise disabled.
-=======
         # If set, allows registration of standard or admin accounts by anyone who
         # has the shared secret, even if registration is otherwise disabled.
->>>>>>> 3959858e
         #
         %(registration_shared_secret)s
 
